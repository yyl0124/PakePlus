import { convertToLocalTime, getPpconfig } from '@/utils/common'
import { defineStore } from 'pinia'
import githubApi from '@/apis/github'
import ppconfig from '@root/scripts/ppconfig.json'

export const usePPStore = defineStore('pakeplus', {
    state: () => {
        return {
            // 用户信息
            userInfo: localStorage.getItem('userInfo')
                ? JSON.parse(localStorage.getItem('userInfo') as string)
                : {
                      login: '',
                      id: 0,
                      node_id: '',
                      avatar_url: '',
                      gravatar_id: '',
                      url: '',
                      html_url: 'https://github.com/Sjj1024',
                      followers_url: '',
                      following_url: '',
                      gists_url: '',
                      starred_url: '',
                      subscriptions_url: '',
                      organizations_url: '',
                      repos_url: '',
                      events_url: '',
                      received_events_url: '',
                      type: 'User',
                      site_admin: false,
                      name: '1024小神',
                      company: '',
                      blog: '',
                      location: '',
                      email: null,
                      hireable: null,
                      bio: 'Who am I? \r\nWhere am I? \r\nWhat am I going to do?\r\n',
                      twitter_username: null,
                      notification_email: null,
                      public_repos: 46,
                      public_gists: 1,
                      followers: 120,
                      following: 61,
                      created_at: '2019-03-10T04:28:19Z',
                      updated_at: '2024-08-22T04:54:05Z',
                  },
            // sha info
            shaInfo: localStorage.getItem('shaInfo')
                ? JSON.parse(localStorage.getItem('shaInfo') as string)
                : {
                      desktopMain: '',
                      desktopWeb: '',
                      iosMain: '',
                      iosWeb: '',
                      androidMain: '',
                      androidWeb: '',
                  },
            // 当前项目
            currentProject: localStorage.getItem('currentProject')
                ? JSON.parse(localStorage.getItem('currentProject') as string)
                : ppconfig,
            // 当前项目发布
            currentRelease: localStorage.getItem('currentRelease')
                ? JSON.parse(localStorage.getItem('currentRelease') as string)
                : {
                      url: '',
                      assets_url: '',
                      upload_url: '',
                      html_url: '',
                      id: 0,
                      node_id: '',
                      tag_name: '',
                      target_commitish: '',
                      name: '',
                      draft: false,
                      prerelease: false,
                      created_at: '2024-09-23T10:46:29Z',
                      published_at: '2024-09-23T10:48:30Z',
                      assets: [],
                      tarball_url: '',
                      zipball_url: '',
                      body: '',
                  },
            // 项目列表
            projectList: localStorage.getItem('projectList')
                ? JSON.parse(localStorage.getItem('projectList') as string)
                : ([] as Project[]),
            // 发布信息
            releases: localStorage.getItem('releases')
                ? JSON.parse(localStorage.getItem('releases') as string)
                : ({
                      pakeplus: {
                          url: '',
                          assets_url: '',
                          upload_url: '',
                          html_url: '',
                          id: 0,
                          node_id: '',
                          tag_name: '',
                          target_commitish: '',
                          name: '',
                          draft: false,
                          prerelease: false,
                          created_at: '2024-09-23T10:46:29Z',
                          published_at: '2024-09-23T10:48:30Z',
                          assets: [],
                          tarball_url: '',
                          zipball_url: '',
                          body: '',
                      },
                  } as { [key: string]: any }),
            //  token
            token: localStorage.getItem('token') || '',
            //  review second
            previewSecond: 60,
            // preview html path
            previewPath: '',
            // timer
            timer: 0 as any,
<<<<<<< HEAD
=======
            ppversion: '1.0.0',
            isUpdate: false,
            name: '1024xiaoshen',
>>>>>>> 2b832911
            age: 18,
            sex: '男',
        }
    },
    getters: {
        getAddAge: (state) => {
            return (num: number) => state.age + num
        },
        noSjj1024: (state) => {
            return state.userInfo.login !== 'Sjj1024'
        },
        userName: (state) => {
            return state.userInfo.login
        },
        isDark: (_) => {
            return localStorage.getItem('theme') === 'dark'
        },
        isRelease: (state) => {
            console.log('isReleaseisRelease', state.currentRelease)
            return (
                state.currentRelease !== undefined &&
                state.currentRelease.id !== 0
            )
        },
        ppConfig: (state) => {
            return {
                ...state.currentProject,
                ios: {
                    ...state.currentProject.ios,
                    name: state.currentProject.name,
                    showName: state.currentProject.showName,
                    version: state.currentProject.version,
                    id: state.currentProject.appid + '.ios',
                    webUrl: state.currentProject.url,
                    isHtml: state.currentProject.isHtml,
                    pubBody: state.currentProject.android.pubBody,
                    debug: state.currentProject.android.debug,
                },
                android: {
                    ...state.currentProject.android,
                    name: state.currentProject.name,
                    showName: state.currentProject.showName,
                    version: state.currentProject.version,
                    id: state.currentProject.appid + '.android',
                    webUrl: state.currentProject.url,
                    isHtml: state.currentProject.isHtml,
                },
                desktop: {
                    ...state.currentProject.desktop,
                    name: state.currentProject.name,
                    showName: state.currentProject.showName,
                    version: state.currentProject.version,
                    id: state.currentProject.appid + '.desktop',
                    webUrl: state.currentProject.url,
                    isHtml: state.currentProject.isHtml,
                },
                icon: '',
            }
        },
    },
    actions: {
        actionSecond() {
            if (
                this.previewPath !== '' &&
                this.currentProject.htmlPath === this.previewPath
            ) {
                this.previewSecond = 60
                this.timer && clearInterval(this.timer)
                this.timer = setInterval(() => {
                    this.previewSecond--
                    if (this.previewSecond <= -1) {
                        this.timer && clearInterval(this.timer)
                        this.previewSecond = 60
                    }
                }, 1000)
            }
        },
        setPreviewPath(path: string) {
            this.previewPath = path
        },
        setToken(token: any) {
            this.token = token
            localStorage.setItem('token', token)
        },
        setUser(info: any) {
            this.userInfo = info
            localStorage.setItem('userInfo', JSON.stringify(info))
        },
        setCurrentProject(info: any) {
            this.currentProject = info
            // if project not in projectList, add it
            this.addUpdatePro(info)
            localStorage.setItem('currentProject', JSON.stringify(info))
        },
        addUpdatePro(project: Project) {
            this.currentProject = project
            localStorage.setItem('currentProject', JSON.stringify(project))
            const exist = this.projectList.findIndex((item: Project) => {
                return item.name === project.name
            })
            if (exist !== -1) {
                this.projectList[exist] = project
            } else {
                this.projectList.push(project)
            }
            localStorage.setItem(
                'projectList',
                JSON.stringify(this.projectList)
            )
        },
        delProject(projectName: string) {
            // delete branch
            githubApi.deleteBranch(this.userInfo.login, 'PakePlus', projectName)
            githubApi.deleteBranch(
                this.userInfo.login,
                'PakePlus-Android',
                projectName
            )
            githubApi.deleteBranch(
                this.userInfo.login,
                'PakePlus-IOS',
                projectName
            )
            // delete release
            this.setRelease(projectName, { id: 0 })
            const exist = this.projectList.findIndex((item: Project) => {
                return item.name === projectName
            })
            if (exist !== -1) {
                this.projectList.splice(exist, 1)
                localStorage.setItem(
                    'projectList',
                    JSON.stringify(this.projectList)
                )
            }
        },
        setRelease(proName: string, releaseData: any) {
            console.log('setRelease', proName, releaseData)
            if (releaseData && releaseData.id !== 0) {
                // 判断this.releases[proName]是否存在
                if (this.releases[proName]) {
                    // 如果存在，则先过滤重复id的assets,然后合并assets
                    const assets = releaseData.assets.filter(
                        (item: any) =>
                            !this.releases[proName].assets.some(
                                (asset: any) => asset.id === item.id
                            )
                    )
                    // 合并assets
                    this.releases[proName].assets = [
                        ...this.releases[proName].assets,
                        ...assets,
                    ]
                } else {
                    this.releases[proName] = releaseData
                }
            } else {
                delete this.releases[proName]
            }
            this.currentRelease = this.releases[proName]
            localStorage.setItem('releases', JSON.stringify(this.releases))
        },
        async setCurrentRelease() {
            console.log('setCurrentRelease', this.currentRelease)
            if (
                this.releases[this.currentProject.name] &&
                this.releases[this.currentProject.name].id !== 0
            ) {
                this.currentRelease = this.releases[this.currentProject.name]
                await this.getRelease('PakePlus')
                await this.getRelease('PakePlus-iOS')
                await this.getRelease('PakePlus-Android')
            } else {
                this.currentRelease = { id: 0 }
                await this.getRelease('PakePlus')
                await this.getRelease('PakePlus-iOS')
                await this.getRelease('PakePlus-Android')
            }
        },
        // update tauri config
        updateTauriConfig(info: any) {
            this.currentProject.url = info.windows.url
            this.currentProject.more = info
            localStorage.setItem(
                'currentProject',
                JSON.stringify(this.currentProject)
            )
        },
        async getRelease(repo: string = 'PakePlus') {
            // if token is null, return
            if (localStorage.getItem('token')) {
                const releaseRes: any = await githubApi.getReleasesAssets(
                    this.userInfo.login,
                    repo,
                    this.currentProject.name
                )
                console.log('releaseRes', repo, releaseRes)
                if (releaseRes.status === 200) {
                    const assets = releaseRes.data.assets.filter(
                        (item: any) => {
                            return (
                                item.name.includes(
                                    this.currentProject.version
                                ) || item.name.includes('tar')
                            )
                        }
                    )
                    const releaseData = {
                        ...releaseRes.data,
                        assets: assets.map((asset: any) => {
                            return {
                                ...asset,
                                updated_at: convertToLocalTime(
                                    asset.updated_at
                                ),
                            }
                        }),
                    }
                    console.log('releaseData', repo, releaseData)
                    this.setRelease(this.currentProject.name, releaseData)
                    return releaseData
                }
            }
        },
        // delete release
        async deleteRelease(repo: string = 'PakePlus') {
            if (this.isRelease) {
                const releaseRes: any = await githubApi.deleteRelease(
                    this.userInfo.login,
                    repo,
                    this.releases[this.currentProject.name].id
                )
                console.log('deleteRelease', releaseRes)
            }
            // reset release
            this.setRelease(this.currentProject.name, { id: 0 })
        },
        // update icon
        async updateIcon(repo: string = 'PakePlus', iconBase64: string) {
            if (iconBase64 === '') {
                return true
            }
            // get app-icon.png sha
            const iconSha: any = await githubApi.getFileSha(
                this.userInfo.login,
                repo,
                'app-icon.png',
                { ref: this.currentProject.name }
            )
            // update icon file content
            if (iconSha.status === 200 || iconSha.status === 404) {
                const updateRes: any = await githubApi.updateIconFile(
                    this.userInfo.login,
                    repo,
                    {
                        message: 'update icon from pakeplus',
                        sha: iconSha?.data?.sha,
                        branch: this.currentProject.name,
                        content: iconBase64,
                    }
                )
                if (updateRes.status === 200) {
                    console.log('updateRes', updateRes)
                    return true
                } else {
                    console.error('updateRes error', updateRes)
                    return false
                }
            } else {
                console.error('getIconSha error', iconSha)
                return false
            }
        },
        // update files
        async updatePPconfig(repo: string = 'PakePlus') {
            // get ppconfig.json sha
            const shaRes: any = await githubApi.getFileSha(
                this.userInfo.login,
                repo,
                'scripts/ppandroid.json',
                {
                    ref: this.currentProject.name,
                }
            )
            console.log('get build.yml file sha', shaRes)
            if (shaRes.status === 200 || shaRes.status === 404) {
                // get build.yml file content
                const content = await getPpconfig(repo)
                // update build.yml file content
                const updateRes: any = await githubApi.updateBuildYmlFile(
                    this.userInfo.login,
                    'PakePlus',
                    {
                        message: 'update build.yml from pakeplus',
                        content: content,
                        sha: shaRes.data.sha,
                        branch: this.currentProject.name,
                    }
                )
                if (updateRes.status === 200) {
                    console.log('updateBuildYml', updateRes)
                } else {
                    console.error('updateBuildYml error', updateRes)
                }
            } else {
                console.error('getFileSha error', shaRes)
            }
        },
        // android build step
        async *androidBuildStep() {
            // 1. delete release
            await this.deleteRelease('PakePlus-Android')
            yield 'delete release'
            // 2. update icon
            await this.updateIcon('PakePlus-Android', this.currentProject.icon)
            yield 'update icon'
            // 3. update custom.js
            yield 'update custom.js'
            // 4. update ppandroid.json
            yield 'update ppandroid.json'
            // 5. dispatch action
            yield 'dispatch action'
        },
    },
})<|MERGE_RESOLUTION|>--- conflicted
+++ resolved
@@ -117,12 +117,9 @@
             previewPath: '',
             // timer
             timer: 0 as any,
-<<<<<<< HEAD
-=======
             ppversion: '1.0.0',
             isUpdate: false,
             name: '1024xiaoshen',
->>>>>>> 2b832911
             age: 18,
             sex: '男',
         }
