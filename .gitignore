# Logs
logs
*.log
npm-debug.log*
yarn-debug.log*
yarn-error.log*
pnpm-debug.log*
lerna-debug.log*

node_modules
dist-ssr
*.local
dist
<<<<<<< HEAD
stats.html
auto-imports.d.ts
components.d.ts

=======
>>>>>>> c8811bc7

# Editor directories and files
.vscode/*
!.vscode/extensions.json
.idea
.DS_Store
*.suo
*.ntvs*
*.njsproj
*.sln
*.sw?

# IDE
*.iml
.gradle
/local.properties
/.idea/caches
/.idea/libraries
/.idea/modules.xml
/.idea/workspace.xml
/.idea/navEditor.xml
/.idea/assetWizardSettings.xml
.DS_Store
/build
/captures
.externalNativeBuild
.cxx
local.properties
docs
dist
auto-imports.d.test
auto-imports.d.ts
components.d.ts
stats.html<|MERGE_RESOLUTION|>--- conflicted
+++ resolved
@@ -11,13 +11,6 @@
 dist-ssr
 *.local
 dist
-<<<<<<< HEAD
-stats.html
-auto-imports.d.ts
-components.d.ts
-
-=======
->>>>>>> c8811bc7
 
 # Editor directories and files
 .vscode/*
