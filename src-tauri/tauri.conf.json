--- conflicted
+++ resolved
@@ -22,11 +22,7 @@
     },
     "bundle": {
         "active": true,
-<<<<<<< HEAD
-        "targets": ["deb"],
-=======
         "targets": ["rpm", "deb"],
->>>>>>> 9815d25e
         "resources": ["./data/*"],
         "icon": [
             "icons/32x32.png",
